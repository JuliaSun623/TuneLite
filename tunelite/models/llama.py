--- conflicted
+++ resolved
@@ -23,14 +23,9 @@
     RowParallelLinear,
     ColumnParallelLinear,
 )
-<<<<<<< HEAD
 
 from .llama_tokenizer import HFLikeTokenizer, Tokenizer
-=======
-from transformers import AutoTokenizer
-from sentencepiece import SentencePieceProcessor
 from tunelite.log import print
->>>>>>> 44aeab7f
 
 def sample_top_p(probs, p):
     probs_sort, probs_idx = torch.sort(probs, dim=-1, descending=True)
